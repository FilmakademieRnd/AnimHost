#ifndef COMMONDATATYPES_H
#define COMMONDATATYPES_H

#include "animhostcore_global.h"

#include <QObject>
#include <QString>
#include <QQuaternion>
#include <QMetaType>
#include <QUuid>
#include <vector>
#include <glm/glm.hpp>
#include <glm/ext/quaternion_float.hpp>


#define NODE_EDITOR_SHARED 1

#include "QtNodes/NodeData"

using QtNodes::NodeData;
using QtNodes::NodeDataType;


//!Datacontainer for identifing proccessed and saved sequences 
class Sequence {

public:

    // Name of the motion source. may be populated by original filename of sequence or freely chosen "Take" name.
    QString sourceName = "";

    // Used as identifier to map data to Source Name
    QString dataSetID = "";

    int sequenceID = -1;

};


#define COMMONDATA(id, name)  static QString getId() { return #id ; };\
    static QString getName() { return #name ; };\

//! 3D position keyframe of an animation with timestamp
struct ANIMHOSTCORESHARED_EXPORT KeyPosition
{
    float timeStamp;
    glm::vec3 position;
};

//! 3D rotation keyframe of an animation with timestamp
struct ANIMHOSTCORESHARED_EXPORT KeyRotation
{
    float timeStamp;
    glm::quat orientation;
};

//! 3D scale keyframe of an animation with timestamp
struct ANIMHOSTCORESHARED_EXPORT KeyScale
{
    float timeStamp;
    glm::vec3 scale;
};

//! Bone data container
//! Every bone has a string name, and automatically generated ID and a series of positions, rotations and scales representing an animation.
//! Additionally, every node has a set resting transform
class ANIMHOSTCORESHARED_EXPORT Bone 
{
public:
    int mID;
    int mNumKeysPosition;
    int mNumKeysRotation;
    int mNumKeysScale;

    std::string mName;
    std::vector<KeyPosition> mPositonKeys;
    std::vector<KeyRotation> mRotationKeys;
    std::vector<KeyScale> mScaleKeys;
    glm::mat4 mRestingTransform;
    glm::quat restingRotation;

public:
    Bone(std::string name, int id, int numPos, int numRot, int numScl, glm::mat4 rest);
    
    // copy bone with information from single bone
    Bone(const Bone& o, int frame);
    
    Bone();

    glm::mat4 GetRestingTransform() { return mRestingTransform; };

    glm::quat GetOrientation(int frame) const;

    glm::vec3 GetPosition(int frame) const;

    glm::vec3 GetScale(int frame) const;

    glm::mat4 GetTransform(int frame) const;

    COMMONDATA(bone, Bone)

};
Q_DECLARE_METATYPE(std::shared_ptr<Bone>)

//! Skeleton holds maps to retreive bone names given an ID and vice versa
//! It also stores the bone hierarchy (every bone ID is associated with an array of the IDs of its own children)
//! Additional info (don't know if still relevant)
class ANIMHOSTCORESHARED_EXPORT Skeleton
{
public:
    std::map<std::string, int> bone_names;
    std::map<int, std::string> bone_names_reverse;
    std::map<int, std::vector<int>> bone_hierarchy;

    int mAnimationDataSize = 0;
    int mNumBones = 0;
    int mRotationSize = 4;
    int mNumKeyFrames = 0;
    int mFrameOffset = 0;

private:


public:
    Skeleton() {};
    ~Skeleton() {};

    COMMONDATA(skeleton, Skeleton)
};
Q_DECLARE_METATYPE(std::shared_ptr<Skeleton>)

//! Animation data structure:
//! Duration in seconds and in frames
//! Array of Bone instances (sorted by ID) -> Bone instances contain sequences of pos/rot/sca of a specific bone (i.e. bone motions - see line 54 to 90)
class ANIMHOSTCORESHARED_EXPORT Animation : public Sequence
{
public:
    float mDuration = 0.0;

    int mDurationFrames = 0;
    std::vector<Bone> mBones;


    //void SetRestingPosition(const aiNode& pNode, const Skeleton& pSkeleton);

    Animation()
    {
        mBones = std::vector<Bone>();

        qDebug() << "Animation()";
    };

<<<<<<< HEAD
    /*Animation(const Animation& o) : mBones(o.mBones) { qDebug() << "Animation Copy"; };
=======
    Animation(const Animation& o) : mBones(o.mBones), mDurationFrames(o.mDurationFrames), mDuration(o.mDuration) { qDebug() << "Animation Copy"; };
>>>>>>> 0f748646

    Animation(Animation&& o) noexcept : mBones(std::move(o.mBones)) { qDebug() << "Animation Move"; };

    ~Animation() {};*/

    COMMONDATA(animation, Animation)

};
Q_DECLARE_METATYPE(std::shared_ptr<Animation>)


//! Velocity of every character joint calculated based on global position V = Xt - X(t-1)
class ANIMHOSTCORESHARED_EXPORT JointVelocity
{
    float timeStamp;
        
public:

    std::vector<glm::vec3> mJointVelocity;

public: 
    JointVelocity() {
       mJointVelocity = std::vector<glm::vec3>();
    };
    
    COMMONDATA(jointVelocity, JointVelocity)

};
Q_DECLARE_METATYPE(std::shared_ptr<JointVelocity>)

//! Sequence of joint velocities
class ANIMHOSTCORESHARED_EXPORT JointVelocitySequence : public Sequence
{
public:
    std::vector<JointVelocity> mJointVelocitySequence;


public:
    JointVelocitySequence() {};

    /// <summary>
    /// Return the Velocity of the Root Bone. We assume root bone is the 1st element of the skeletal structure.
    /// </summary>
    /// <param name="FrameIndex"></param>
    /// <returns>Returns the x & z component of the velocity vector. We assume x & Z define the ground plane.</returns>
    glm::vec2 GetRootVelocityAtFrame2D(int FrameIndex) {

        return glm::vec2(mJointVelocitySequence[FrameIndex].mJointVelocity[0].x, 
            mJointVelocitySequence[FrameIndex].mJointVelocity[0].z);
    }

    /// <summary>
    /// Return the Velocity of the Root Bone. We assume root bone is the 1st element of the skeletal structure.
    /// </summary>
    /// <param name="FrameIndex"></param>
    /// <returns></returns>
    glm::vec3 GetRootVelocityAtFrame(int FrameIndex) {
        return GetVelocityAtFrame(FrameIndex,0);
    }

    glm::vec3 GetVelocityAtFrame(int FrameIndex, int BoneIndx) {
        return glm::vec3(mJointVelocitySequence[FrameIndex].mJointVelocity[BoneIndx]);
    }


    COMMONDATA(jointVelocitySequence, JointVelocitySequence)


};
Q_DECLARE_METATYPE(std::shared_ptr<JointVelocitySequence>)




//! Positions of every character joint relative to Character Space with relative timestamp
class ANIMHOSTCORESHARED_EXPORT Pose
{
    float timeStamp = -1;

public:

    std::vector<glm::vec3> mPositionData;

public:
    Pose() {
        mPositionData = std::vector<glm::vec3>();
    };

    //Pose(const Pose& o) : mPositionData(o.mPositionData) {};


    COMMONDATA(pose, Pose)

    
};
Q_DECLARE_METATYPE(std::shared_ptr<Pose>)

//! Sequence of poses
class ANIMHOSTCORESHARED_EXPORT PoseSequence : public Sequence
{
public:

    std::vector<Pose> mPoseSequence;
public:

    PoseSequence() { qDebug() << "PoseSequence()"; };


    glm::vec2 GetRootPositionAtFrame(int FrameIndex) {

        // We assume the root bone is always at index 0 in the positional data.
        //Support different coordinate Systems
        return GetPositionAtFrame(FrameIndex, 0);
            
    }

    glm::vec2 GetPositionAtFrame(int FrameIndex, int boneIndex) {

        // We assume the root bone is always at index 0 in the positional data.
        //Support different coordinate Systems
        return glm::vec2(mPoseSequence[FrameIndex].mPositionData[boneIndex].x,
            mPoseSequence[FrameIndex].mPositionData[boneIndex].z);
    }

    COMMONDATA(poseSequence, PoseSequence)
};
Q_DECLARE_METATYPE(std::shared_ptr<PoseSequence>)


class ANIMHOSTCORESHARED_EXPORT RunSignal
{

public:

    RunSignal() { qDebug() << "RunSignal()"; };

    COMMONDATA(runSignal, Run)


};
Q_DECLARE_METATYPE(std::shared_ptr<RunSignal>)

class ANIMHOSTCORESHARED_EXPORT SceneNodeObject {
    public:
    int sceneObjectID; //! ID of the object 
    int characterRootID;
    std::string objectName;

    glm::vec3 pos;
    glm::vec4 rot;
    glm::vec3 scl;

    SceneNodeObject() : sceneObjectID { 0 }, characterRootID { 0 }, objectName { "" }, pos {glm::vec3(0)}, rot { glm::vec4(0) }, scl { glm::vec3(0) } {};

    SceneNodeObject(int soID, int crID, std::string name) :
        sceneObjectID { soID }, characterRootID { crID }, objectName { name }, pos { glm::vec3(0) }, rot { glm::vec4(0) }, scl { glm::vec3(0) } {};

    SceneNodeObject(int soID, int crID, std::string name, glm::vec3 p, glm::vec4 r, glm::vec3 s) :
        sceneObjectID { soID }, characterRootID { crID }, objectName { name }, pos { p }, rot { r }, scl { s } {};

    COMMONDATA(sceneNodeObject, SceneNodeObject)
};
Q_DECLARE_METATYPE(SceneNodeObject)
Q_DECLARE_METATYPE(std::shared_ptr<SceneNodeObject>)

class ANIMHOSTCORESHARED_EXPORT SkinnedMeshComponent {
    public:
    int id;
    glm::vec3 boundExtents;
    glm::vec3 boundCenter;
    std::vector <glm::mat4> bindPoses;
    std::vector<int> boneMapIDs;

    public:
    SkinnedMeshComponent() :
        id {0}, boundExtents { glm::vec3(0) }, boundCenter { glm::vec3(0) }, bindPoses {}, boneMapIDs {} {};

    COMMONDATA(skinnedMeshComponent, SkinnedMeshComponent)
};
Q_DECLARE_METATYPE(SkinnedMeshComponent)
Q_DECLARE_METATYPE(std::shared_ptr<SkinnedMeshComponent>)

class ANIMHOSTCORESHARED_EXPORT CharacterObject :public SceneNodeObject {
    public:
    std::vector<int> boneMapping;
    std::vector<int> skeletonObjIDs;
    std::vector<glm::vec3> tposeBonePos;
    std::vector<glm::quat> tposeBoneRot;
    std::vector<glm::vec3> tposeBoneScale;
    
    std::vector<SkinnedMeshComponent> skinnedMeshList;

    public:
    CharacterObject(int soID, int oID, std::string name) :
        SceneNodeObject ( soID, oID, name ),
        boneMapping {}, skeletonObjIDs {},
        tposeBonePos {}, tposeBoneRot {}, tposeBoneScale {},
        skinnedMeshList {} {};
    
    CharacterObject() :
        SceneNodeObject(),
        boneMapping {}, skeletonObjIDs {},
        tposeBonePos {}, tposeBoneRot {}, tposeBoneScale {},
        skinnedMeshList {} {};

    void fill(const CharacterObject& _otherChObj) {
        sceneObjectID = _otherChObj.sceneObjectID;
        characterRootID = _otherChObj.characterRootID;
        objectName = _otherChObj.objectName;

        pos = _otherChObj.pos;
        rot = _otherChObj.rot;
        scl = _otherChObj.scl;
        
        boneMapping = _otherChObj.boneMapping;
        skeletonObjIDs = _otherChObj.skeletonObjIDs;
        tposeBonePos = _otherChObj.tposeBonePos;
        tposeBoneRot = _otherChObj.tposeBoneRot;
        tposeBoneScale = _otherChObj.tposeBoneScale;

        skinnedMeshList = _otherChObj.skinnedMeshList;
    }

    COMMONDATA(characterObject, CharacterObject)

};
Q_DECLARE_METATYPE(CharacterObject)
Q_DECLARE_METATYPE(std::shared_ptr<CharacterObject>)

class ANIMHOSTCORESHARED_EXPORT SceneNodeObjectSequence : public Sequence {
    public:

    std::vector<SceneNodeObject> mSceneNodeObjectSequence;

    public:
    SceneNodeObjectSequence() : mSceneNodeObjectSequence {} { qDebug() << "SceneNodeObjectSequence()"; };

    COMMONDATA(sceneNodeObjectSequence, SceneNodeObjectSequence)

};
Q_DECLARE_METATYPE(SceneNodeObjectSequence)
Q_DECLARE_METATYPE(std::shared_ptr<SceneNodeObjectSequence>)

class ANIMHOSTCORESHARED_EXPORT CharacterObjectSequence : public Sequence {
    public:

    std::vector<CharacterObject> mCharacterObjectSequence;

    public:
    CharacterObjectSequence() : mCharacterObjectSequence {} { qDebug() << "CharacterObjectSequence()"; };

    COMMONDATA(characterObjectSequence, CharacterObjectSequence)
      
};
Q_DECLARE_METATYPE(CharacterObjectSequence)
Q_DECLARE_METATYPE(std::shared_ptr<CharacterObjectSequence>)

#endif // COMMONDATATYPES_H<|MERGE_RESOLUTION|>--- conflicted
+++ resolved
@@ -150,15 +150,13 @@
         qDebug() << "Animation()";
     };
 
-<<<<<<< HEAD
-    /*Animation(const Animation& o) : mBones(o.mBones) { qDebug() << "Animation Copy"; };
-=======
+
     Animation(const Animation& o) : mBones(o.mBones), mDurationFrames(o.mDurationFrames), mDuration(o.mDuration) { qDebug() << "Animation Copy"; };
->>>>>>> 0f748646
+
 
     Animation(Animation&& o) noexcept : mBones(std::move(o.mBones)) { qDebug() << "Animation Move"; };
 
-    ~Animation() {};*/
+    ~Animation() {};
 
     COMMONDATA(animation, Animation)
 
