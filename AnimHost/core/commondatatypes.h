--- conflicted
+++ resolved
@@ -264,7 +264,6 @@
 };
 Q_DECLARE_METATYPE(std::shared_ptr<RunSignal>)
 
-<<<<<<< HEAD
 class ANIMHOSTCORESHARED_EXPORT CharacterPackage {
     public:
     int sceneID; // unclear from where I can get it
@@ -285,76 +284,26 @@
         tposeBonePos {}, tposeBoneRot {}, tposeBoneScale {} {};
     
     CharacterPackage() : sceneID { 0 }, objectID { 0 }, objectName { "" }, boneIDs {}, tposeBonePos {}, tposeBoneRot {}, tposeBoneScale {} {};
-=======
-class ANIMHOSTCORESHARED_EXPORT CharacterObject {
-    public:
-    int sceneID;
-    int characterID;
-    std::string characterName;
-
-    std::vector<int> boneIDMap = {};
-    std::vector<glm::vec3> neutralBonePosition = {};
-    std::vector<glm::quat> neutralBoneRotation = {};
-    std::vector<glm::vec3> neutralBoneScale = {};
-
-    public:
-    CharacterObject(std::string name, int sID, int oID) :
-        sceneID { sID },
-        characterID { oID },
-        characterName { name } { qDebug() << "CharacterObject()"; };
-
-    CharacterObject() : sceneID { 0 }, characterID { 0 }, characterName { "" } { qDebug() << "CharacterObject()"; };
->>>>>>> 9ddb1f12
 
     COMMONDATA(characterPackage, CharacterPackage)
 
 };
-<<<<<<< HEAD
-<<<<<<< Updated upstream
-Q_DECLARE_METATYPE(std::shared_ptr<SceneObject>)
-=======
 Q_DECLARE_METATYPE(CharacterPackage)
 Q_DECLARE_METATYPE(std::shared_ptr<CharacterPackage>)
->>>>>>> Stashed changes
+
 
 class ANIMHOSTCORESHARED_EXPORT CharacterPackageSequence : public Sequence {
     public:
 
     std::vector<CharacterPackage> mCharacterPackageSequence;
-=======
-Q_DECLARE_METATYPE(CharacterObject)
-Q_DECLARE_METATYPE(std::shared_ptr<CharacterObject>)
-
-class ANIMHOSTCORESHARED_EXPORT CharacterObjectSequence : public Sequence {
+
     public:
-    // Collection of SceneObjects associated with their IDs (IDs are unique) 
-    std::vector<CharacterObject> mCharacterSequence;
-    
->>>>>>> 9ddb1f12
-    public:
-    CharacterObjectSequence() { qDebug() << "CharacterObjectSequence()"; };
-
-<<<<<<< HEAD
     CharacterPackageSequence() : mCharacterPackageSequence {} { qDebug() << "CharacterPackageSequence()"; };
 
     COMMONDATA(characterPackageSequence, CharacterPackageSequence)
-
-
-};
-<<<<<<< Updated upstream
-Q_DECLARE_METATYPE(std::shared_ptr<SceneObjectSequence>)
-=======
+      
+};
 Q_DECLARE_METATYPE(CharacterPackageSequence)
 Q_DECLARE_METATYPE(std::shared_ptr<CharacterPackageSequence>)
->>>>>>> Stashed changes
-
-=======
-    COMMONDATA(characterSequence, CharacterObjectSequence)
-
-
-};
-Q_DECLARE_METATYPE(CharacterObjectSequence)
-Q_DECLARE_METATYPE(std::shared_ptr<CharacterObjectSequence>)
->>>>>>> 9ddb1f12
 
 #endif // COMMONDATATYPES_H